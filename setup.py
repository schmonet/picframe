from setuptools import setup
import versioneer


<<<<<<< HEAD
setup(name='picframe',
      version=versioneer.get_version(),
      cmdclass=versioneer.get_cmdclass(),
      description='Picture frame viewer powered by raspberry with homeassistant integration',
      long_description=long_description,
      long_description_content_type='text/markdown',
      classifiers=[
        'Development Status :: 5 - Production/Stable',
        'License :: OSI Approved :: MIT License',
        'Programming Language :: Python :: 3.7',
        'Topic :: Multimedia :: Graphics :: Viewers',
      ],
      keywords='picframe viewer raspberry raspi homeassistant hass',
      url='https://github.com/helgeerbe/picframe',
      author='Paddy Gaunt, Jeff Godfrey, Helge Erbe',
      author_email='helge@erbehome.de',
      license='MIT',
      packages=find_packages(exclude=("test")),
      package_data={ '': [
        'data/*', 'data/**/*', 
        'config/*', 'config/**/*', 
        'html/*', 'html/**/*']},
      install_requires=[
        'Pillow>=9.0.0',
        'defusedxml',
        'pi3d>=2.49',
        'PyYAML',
        'paho-mqtt',
        'IPTCInfo3',
        'numpy',
        'ninepatch',
        'pi_heif>=0.8.0'
      ],
      entry_points = {
        'console_scripts': ['picframe=picframe.start:main']
      },
      include_package_data=True,
      zip_safe=False)
=======
setup(
      cmdclass=versioneer.get_cmdclass()
)
>>>>>>> c525b2bf
<|MERGE_RESOLUTION|>--- conflicted
+++ resolved
@@ -2,47 +2,6 @@
 import versioneer
 
 
-<<<<<<< HEAD
-setup(name='picframe',
-      version=versioneer.get_version(),
-      cmdclass=versioneer.get_cmdclass(),
-      description='Picture frame viewer powered by raspberry with homeassistant integration',
-      long_description=long_description,
-      long_description_content_type='text/markdown',
-      classifiers=[
-        'Development Status :: 5 - Production/Stable',
-        'License :: OSI Approved :: MIT License',
-        'Programming Language :: Python :: 3.7',
-        'Topic :: Multimedia :: Graphics :: Viewers',
-      ],
-      keywords='picframe viewer raspberry raspi homeassistant hass',
-      url='https://github.com/helgeerbe/picframe',
-      author='Paddy Gaunt, Jeff Godfrey, Helge Erbe',
-      author_email='helge@erbehome.de',
-      license='MIT',
-      packages=find_packages(exclude=("test")),
-      package_data={ '': [
-        'data/*', 'data/**/*', 
-        'config/*', 'config/**/*', 
-        'html/*', 'html/**/*']},
-      install_requires=[
-        'Pillow>=9.0.0',
-        'defusedxml',
-        'pi3d>=2.49',
-        'PyYAML',
-        'paho-mqtt',
-        'IPTCInfo3',
-        'numpy',
-        'ninepatch',
-        'pi_heif>=0.8.0'
-      ],
-      entry_points = {
-        'console_scripts': ['picframe=picframe.start:main']
-      },
-      include_package_data=True,
-      zip_safe=False)
-=======
 setup(
       cmdclass=versioneer.get_cmdclass()
-)
->>>>>>> c525b2bf
+)